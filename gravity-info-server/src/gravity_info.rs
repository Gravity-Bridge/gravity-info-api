//! This thread handles querying Gravity Bridge and Ethereum for information
//! and using this info to update global lazy static data in memory, this decouples requests
//! for info from the actual info gathering and makes queries dramatically more scalable.

use actix_web::rt::System;
use clarity::{Address as EthAddress, Uint256};
use cosmos_gravity::query::{
    get_attestations, get_gravity_params, get_latest_transaction_batches, get_pending_batch_fees,
};
use deep_space::{Address, Coin, Contact};
use futures::future::{join, join5, join_all};
use futures::join;
use gravity_proto::gravity::query_client::QueryClient as GravityQueryClient;
use gravity_proto::gravity::{
    Attestation, BatchFees, Params as GravityParams, QueryDenomToErc20Request,
};
use gravity_utils::error::GravityError;
use gravity_utils::types::{event_signatures::*, *};
use gravity_utils::types::{SendToCosmosEvent, TransactionBatch};
use log::{error, info, trace};
use serde::Serialize;
use std::collections::HashMap;
use std::sync::{Arc, RwLock};
use std::thread;
use std::time::Duration;
use tonic::transport::channel::Channel;
use web30::amm::USDC_CONTRACT_ADDRESS;
use web30::client::Web3;

#[derive(Debug, Default, Clone, Serialize)]
pub struct GravityConfig {
    pub port: u64,
    pub ssl: bool,
    pub host: String,
    pub prefix: String,
    pub grpc: String,
    pub denom: String,
    pub loop_time: Duration,
    pub request_timeout: Duration,
    pub block_per_day: u64,
}

#[derive(Debug, Default, Clone, Serialize)]
pub struct EvmChainConfig {
    pub prefix: String,
    pub rpc: String,
    pub finality_delay: u64,
    pub block_time: u64,
    pub loop_time: Duration,
    pub sender: EthAddress,
}

/// In memory store of gravity state used to serve rpc requests
#[derive(Debug, Default, Clone, Serialize)]
pub struct GravityInfo {
    /// Pending transactions from Gravity Bridge to Ethereum
    pub pending_tx: Vec<InternalBatchFees>,
    pub pending_batches: Vec<TransactionBatch>,
    pub attestations: Vec<InteralAttestation>,
    pub params: InternalGravityParams,
}

/// In memory store of Ethereum state used to serve rpc requests
#[derive(Debug, Default, Clone, Serialize)]
pub struct EthInfo {
    pub deposit_events: Vec<DepositWithMetadata>,
    pub batch_events: Vec<TransactionBatchExecutedEvent>,
    pub valset_updates: Vec<ValsetUpdatedEvent>,
    pub erc20_deploys: Vec<Erc20DeployedEvent>,
    pub logic_calls: Vec<LogicCallExecutedEvent>,
    pub latest_eth_block: Uint256,
}

lazy_static! {
    static ref GRAVITY_INFO: Arc<RwLock<HashMap<String, GravityInfo>>> =
        Arc::new(RwLock::new(HashMap::new()));
    static ref ETH_INFO: Arc<RwLock<HashMap<String, EthInfo>>> =
        Arc::new(RwLock::new(HashMap::new()));
    static ref ERC20_METADATA: Arc<RwLock<HashMap<String, Vec<Erc20Metadata>>>> =
        Arc::new(RwLock::new(HashMap::new()));
    static ref EVM_CHAIN_CONFIGS: Arc<RwLock<Option<Vec<EvmChainConfig>>>> =
        Arc::new(RwLock::new(None));
}

pub fn get_gravity_info(evm_chain_prefix: &str) -> Option<GravityInfo> {
    GRAVITY_INFO.read().unwrap().get(evm_chain_prefix).cloned()
}

fn set_gravity_info(evm_chain_prefix: &str, info: GravityInfo) {
    let mut lock = GRAVITY_INFO.write().unwrap();
    lock.insert(evm_chain_prefix.to_string(), info);
}

pub fn get_eth_info(evm_chain_prefix: &str) -> Option<EthInfo> {
    ETH_INFO.read().unwrap().get(evm_chain_prefix).cloned()
}

fn set_eth_info(evm_chain_prefix: &str, info: EthInfo) {
    let mut lock = ETH_INFO.write().unwrap();
    lock.insert(evm_chain_prefix.to_string(), info);
}

pub fn get_erc20_metadata(evm_chain_prefix: &str) -> Option<Vec<Erc20Metadata>> {
    ERC20_METADATA
        .read()
        .unwrap()
        .get(evm_chain_prefix)
        .cloned()
}

fn set_erc20_metadata(evm_chain_prefix: &str, metadata: Vec<Erc20Metadata>) {
    let mut lock = ERC20_METADATA.write().unwrap();
    lock.insert(evm_chain_prefix.to_string(), metadata);
}

pub fn get_evm_chain_configs() -> Vec<EvmChainConfig> {
    EVM_CHAIN_CONFIGS
        .read()
        .unwrap()
        .clone()
        .unwrap_or_default()
}

pub fn set_evm_chain_configs(configs: Vec<EvmChainConfig>) {
    let mut lock = EVM_CHAIN_CONFIGS.write().unwrap();
    *lock = Some(configs)
}

pub fn blockchain_info_thread(gravity_config: GravityConfig) {
    info!("Starting Gravity info watcher");

    for evm_chain_config in get_evm_chain_configs() {
        let contact = Contact::new(
            &gravity_config.grpc,
            gravity_config.request_timeout,
            &gravity_config.prefix,
        )
        .unwrap();
        thread::spawn(move || loop {
            let runner = System::new();
            // loop for list evm chains

            runner.block_on(async {
                let web30 = Web3::new(&evm_chain_config.rpc, contact.get_timeout());

                // since we're rebuilding the async env every loop iteration we need to re-init this
                let mut grpc_client = GravityQueryClient::connect(contact.get_url())
                    .await
                    .unwrap();

                let gravity_contract_address =
                    match query_gravity_info(&contact, &mut grpc_client, &evm_chain_config.prefix)
                        .await
                    {
                        Ok(v) => {
                            let evm_chain_params = v
                                .params
                                .evm_chain_params
                                .iter()
                                .find(|p| p.evm_chain_prefix.eq(&evm_chain_config.prefix))
                                .unwrap();
                            let bridge_eth_address = evm_chain_params.bridge_ethereum_address;
                            set_gravity_info(&evm_chain_config.prefix, v);
                            info!("Successfully updated Gravity info");
                            bridge_eth_address
                        }
                        Err(e) => {
                            error!("Failed to update Gravity Info with {:?}", e);
                            return;
                        }
                    };

                let eth_info = query_eth_info(
                    &web30,
                    gravity_contract_address,
                    evm_chain_config.finality_delay,
                    evm_chain_config.block_time,
                );
                let erc20_metadata = get_all_erc20_metadata(
                    &contact,
                    &web30,
                    &mut grpc_client,
                    &evm_chain_config.prefix,
                    evm_chain_config.sender,
                );
                let (eth_info, erc20_metadata) = join!(eth_info, erc20_metadata);
                let (eth_info, erc20_metadata) = match (eth_info, erc20_metadata) {
                    (Ok(a), Ok(b)) => (a, b),
                    (Err(e), _) => {
                        error!("Failed to get eth info {:?}", e);
                        return;
                    }
                    (_, Err(e)) => {
                        error!("Failed to get erc20 metadata {:?}", e);
                        return;
                    }
                };

                set_eth_info(&evm_chain_config.prefix, eth_info);
                set_erc20_metadata(&evm_chain_config.prefix, erc20_metadata);
                info!("Successfully updated Gravity and ETH info");
            });

            // loop time for processing eth update
            thread::sleep(evm_chain_config.loop_time);
        });
    }
}

/// gets information about all tokens that have been bridged
async fn get_all_erc20_metadata(
    contact: &Contact,
    web30: &Web3,
    grpc_client: &mut GravityQueryClient<Channel>,
    evm_chain_prefix: &str,
    query_sender: EthAddress,
) -> Result<Vec<Erc20Metadata>, GravityError> {
    let all_tokens_on_gravity = contact.query_total_supply().await?;
    let mut futs = Vec::new();
    for token in &all_tokens_on_gravity {
        let erc20: EthAddress = if token.denom.starts_with(evm_chain_prefix) {
            token
                .denom
                .trim_start_matches(evm_chain_prefix)
                .parse()
                .unwrap()
        } else {
            match grpc_client
                .denom_to_erc20(QueryDenomToErc20Request {
                    denom: token.denom.clone(),
                    evm_chain_prefix: evm_chain_prefix.to_string(),
                })
                .await
            {
                Ok(v) => v.into_inner().erc20.parse().unwrap(),
                Err(_) => continue,
            }
        };
        futs.push(get_metadata(web30, erc20, query_sender));
    }
    let results = join_all(futs).await;
    let mut metadata = Vec::new();
    for r in results {
        metadata.push(r?)
    }
    println!("metadata {:?}", metadata);

    Ok(metadata)
}

async fn get_metadata(
    web30: &Web3,
    erc20: EthAddress,
    query_sender: EthAddress,
) -> Result<Erc20Metadata, GravityError> {
    let symbol = web30.get_erc20_symbol(erc20, query_sender);
    let decimals = web30.get_erc20_decimals(erc20, query_sender);
    let (symbol, decimals) = join(symbol, decimals).await;
    let (symbol, decimals) = (symbol?, decimals?);

    // the token is USDC, no more querying required
    if erc20 == *USDC_CONTRACT_ADDRESS {
        return Ok(Erc20Metadata {
            address: erc20,
            symbol,
            decimals,
            exchange_rate: Some(10u128.pow(6).into()),
        });
    }

    let downcast_decimals: u32 = decimals.to_string().parse().unwrap();
    // one of whatever this token is
    let one: Uint256 = 10u128.pow(downcast_decimals).into();

    let pricev3 = web30.get_uniswap_v3_price_with_retries(
        query_sender,
        erc20,
        *USDC_CONTRACT_ADDRESS,
        one.clone(),
        None,
        None,
    );
    let pricev2 =
        web30.get_uniswap_v2_price(query_sender, erc20, *USDC_CONTRACT_ADDRESS, one, None);

    let (pricev3, pricev2) = join(pricev3, pricev2).await;

    // the value of one unit of whatever this is in usdc
    let exchange_rate = match (pricev3, pricev2) {
        (Ok(r), _) => Some(r),
        (_, Ok(r)) => Some(r),
        (Err(_), Err(_)) => None,
    };
    Ok(Erc20Metadata {
        address: erc20,
        symbol,
        decimals,
        exchange_rate,
    })
}

#[derive(Debug, Default, Clone, Serialize)]
pub struct Erc20Metadata {
    pub address: EthAddress,
    pub decimals: Uint256,
    pub symbol: String,
    /// the amount of this token worth one DAI (one dollar)
    pub exchange_rate: Option<Uint256>,
}

async fn query_gravity_info(
    _contact: &Contact,
    grpc_client: &mut GravityQueryClient<Channel>,
    evm_chain_prefix: &str,
) -> Result<GravityInfo, GravityError> {
    // can't be easily parallelized becuase of the grpc client :(
    let pending_tx = get_pending_batch_fees(grpc_client, evm_chain_prefix)
        .await?
        .batch_fees;
    let pending_batches = get_latest_transaction_batches(grpc_client, evm_chain_prefix).await?;
    let attestations = get_attestations(grpc_client, evm_chain_prefix, None).await?;
    let params = get_gravity_params(grpc_client).await?;

    Ok(GravityInfo {
        pending_tx: pending_tx.into_iter().map(|b| b.into()).collect(),
        pending_batches,
        attestations: attestations.into_iter().map(|a| a.into()).collect(),
        params: params.into(),
    })
}

/// A serializable version of the batch fees struct
#[derive(Debug, Default, Clone, Serialize)]
pub struct InternalBatchFees {
    pub token: EthAddress,
    pub total_fees: Uint256,
    pub tx_count: u64,
}

impl From<BatchFees> for InternalBatchFees {
    fn from(b: BatchFees) -> Self {
        InternalBatchFees {
            token: b.token.parse().unwrap(),
            total_fees: b.total_fees.parse().unwrap(),
            tx_count: b.tx_count,
        }
    }
}

/// A seriializable version of the Attestation struct
#[derive(Debug, Default, Clone, Serialize)]
pub struct InteralAttestation {
    pub height: u64,
    pub observed: bool,
    pub votes: u64,
}

impl From<Attestation> for InteralAttestation {
    fn from(a: Attestation) -> Self {
        InteralAttestation {
            height: a.height,
            observed: a.observed,
            votes: a.votes.len() as u64,
        }
    }
}

/// A drop in for SendToCosmosEvent that provies more useful metadata to the user
#[derive(Serialize, Debug, Clone, Eq, PartialEq, Hash)]
pub struct DepositWithMetadata {
    pub erc20: EthAddress,
    pub sender: EthAddress,
    pub destination: Address,
    pub amount: Uint256,
    pub event_nonce: u64,
    pub block_height: Uint256,
    // if this deposit is not yet executed on GB this will be false
    pub confirmed: bool,
    pub blocks_until_confirmed: Uint256,
    pub seconds_until_confirmed: Uint256,
}

impl DepositWithMetadata {
<<<<<<< HEAD
    pub fn convert(
        input: SendToCosmosEvent,
        current_eth_height: Uint256,
        finality_delay: u64,
        eth_block_time: u64,
    ) -> Option<Self> {
        let finished =
            current_eth_height.clone() - input.block_height.clone() > finality_delay.into();
=======
    /// Converts an event 
    pub fn convert(input: SendToCosmosEvent, current_eth_height: Uint256, current_final_height: Uint256) -> Option<Self> {
        let finished =
        if input.block_height < current_final_height {
            true
        } else { 
            current_eth_height.clone() - input.block_height.clone() > FINALITY_DELAY.into()
        };
>>>>>>> 8bf2285f
        // height at which Gravity will see this tx
        let confirm_height = input.block_height.clone() + finality_delay.into();
        let blocks_until_confirmed: Uint256 = if finished {
            0u8.into()
        } else {
            confirm_height - current_eth_height
        };

        if let Some(destination) = input.validated_destination {
            Some(DepositWithMetadata {
                erc20: input.erc20,
                sender: input.sender,
                destination,
                amount: input.amount,
                event_nonce: input.event_nonce,
                block_height: input.block_height,
                confirmed: finished,
                blocks_until_confirmed: blocks_until_confirmed.clone(),
                seconds_until_confirmed: blocks_until_confirmed * eth_block_time.into(),
            })
        } else {
            None
        }
    }
}

/// A serializable version of the Gravity Params
#[derive(Debug, Default, Clone, Serialize)]
pub struct InternalEvmChainGravityParams {
    pub evm_chain_prefix: String,
    pub bridge_ethereum_address: EthAddress,
    pub average_ethereum_block_time: u64,
    pub gravity_id: String,
    pub bridge_chain_id: u64,
    pub bridge_active: bool,
    pub ethereum_blacklist: Vec<EthAddress>,
}

/// A serializable version of the Gravity Params
#[derive(Debug, Default, Clone, Serialize)]
pub struct InternalGravityParams {
    pub average_block_time: u64,
    pub target_batch_timeout: u64,
    pub signed_valsets_window: u64,
    pub signed_batches_window: u64,
    pub signed_logic_calls_window: u64,
    pub unbond_slashing_valsets_window: u64,
    pub valset_reward: Option<Coin>,
<<<<<<< HEAD
    pub evm_chain_params: Vec<InternalEvmChainGravityParams>,
=======
    pub min_chain_fee_basis_points: u64,
>>>>>>> 8bf2285f
}

impl From<GravityParams> for InternalGravityParams {
    fn from(p: GravityParams) -> Self {
        InternalGravityParams {
            evm_chain_params: p
                .evm_chain_params
                .into_iter()
                .map(|ep| InternalEvmChainGravityParams {
                    evm_chain_prefix: ep.evm_chain_prefix,
                    bridge_ethereum_address: ep.bridge_ethereum_address.parse().unwrap(),
                    average_ethereum_block_time: ep.average_ethereum_block_time,
                    bridge_active: ep.bridge_active,
                    ethereum_blacklist: ep
                        .ethereum_blacklist
                        .into_iter()
                        .map(|a| a.parse().unwrap())
                        .collect(),
                    gravity_id: ep.gravity_id,
                    bridge_chain_id: ep.bridge_chain_id,
                })
                .collect(),
            target_batch_timeout: p.target_batch_timeout,
            average_block_time: p.average_block_time,
            signed_valsets_window: p.signed_valsets_window,
            signed_batches_window: p.signed_batches_window,
            signed_logic_calls_window: p.signed_logic_calls_window,
            unbond_slashing_valsets_window: p.unbond_slashing_valsets_window,
            valset_reward: p.valset_reward.map(|c| c.into()),
            min_chain_fee_basis_points: p.min_chain_fee_basis_points,
        }
    }
}

async fn query_eth_info(
    web3: &Web3,
    gravity_contract_address: EthAddress,
    finality_delay: u64,
    eth_block_time: u64,
) -> Result<EthInfo, GravityError> {
    let latest_block = web3.eth_block_number().await?;
    let latest_finalized_block = web3.eth_get_finalized_block().await?.number;
    let starting_block = latest_block.clone() - 7_200u16.into();

    // maximum is 5000 blocks each query
    let block_to_search: Uint256 = 5_000u64.into();

    let latest_block = if latest_block > starting_block
        && latest_block.clone() - starting_block.clone() > block_to_search
    {
        starting_block.clone() + block_to_search
    } else {
        latest_block
    };

    let deposits = web3.check_for_events(
        starting_block.clone(),
        Some(latest_block.clone()),
        vec![gravity_contract_address],
        vec![SENT_TO_COSMOS_EVENT_SIG],
    );
    let batches = web3.check_for_events(
        starting_block.clone(),
        Some(latest_block.clone()),
        vec![gravity_contract_address],
        vec![TRANSACTION_BATCH_EXECUTED_EVENT_SIG],
    );
    let valsets = web3.check_for_events(
        starting_block.clone(),
        Some(latest_block.clone()),
        vec![gravity_contract_address],
        vec![VALSET_UPDATED_EVENT_SIG],
    );
    let erc20_deployed = web3.check_for_events(
        starting_block.clone(),
        Some(latest_block.clone()),
        vec![gravity_contract_address],
        vec![ERC20_DEPLOYED_EVENT_SIG],
    );
    let logic_call_executed = web3.check_for_events(
        starting_block.clone(),
        Some(latest_block.clone()),
        vec![gravity_contract_address],
        vec![LOGIC_CALL_EVENT_SIG],
    );
    let (deposits, batches, valsets, erc20_deployed, logic_call_executed) = join5(
        deposits,
        batches,
        valsets,
        erc20_deployed,
        logic_call_executed,
    )
    .await;

    let (deposits, batches, valsets, erc20_deployed, logic_call_executed) = (
        deposits?,
        batches?,
        valsets?,
        erc20_deployed?,
        logic_call_executed?,
    );

    let valsets = ValsetUpdatedEvent::from_logs(&valsets)?;
    trace!("parsed valsets {:?}", valsets);
    let withdraws = TransactionBatchExecutedEvent::from_logs(&batches)?;
    trace!("parsed batches {:?}", batches);
    let deposits = SendToCosmosEvent::from_logs(&deposits)?;
    trace!("parsed deposits {:?}", deposits);
    let erc20_deploys = Erc20DeployedEvent::from_logs(&erc20_deployed)?;
    trace!("parsed erc20 deploys {:?}", erc20_deploys);
    let logic_calls = LogicCallExecutedEvent::from_logs(&logic_call_executed)?;
    trace!("logic call executions {:?}", logic_calls);

    let mut deposit_events = Vec::new();
    for d in deposits {
<<<<<<< HEAD
        let d =
            DepositWithMetadata::convert(d, latest_block.clone(), finality_delay, eth_block_time);
=======
        let d = DepositWithMetadata::convert(d, latest_block.clone(), latest_finalized_block.clone());
>>>>>>> 8bf2285f
        if let Some(d) = d {
            deposit_events.push(d);
        }
    }

    Ok(EthInfo {
        deposit_events,
        batch_events: withdraws,
        valset_updates: valsets,
        erc20_deploys,
        logic_calls,
        latest_eth_block: latest_block,
    })
}<|MERGE_RESOLUTION|>--- conflicted
+++ resolved
@@ -381,27 +381,21 @@
 }
 
 impl DepositWithMetadata {
-<<<<<<< HEAD
+    /// Converts an event
     pub fn convert(
         input: SendToCosmosEvent,
         current_eth_height: Uint256,
-        finality_delay: u64,
-        eth_block_time: u64,
+        current_final_height: Uint256,
+        finality_delay: Uint256,
+        eth_block_time: Uint256,
     ) -> Option<Self> {
-        let finished =
-            current_eth_height.clone() - input.block_height.clone() > finality_delay.into();
-=======
-    /// Converts an event 
-    pub fn convert(input: SendToCosmosEvent, current_eth_height: Uint256, current_final_height: Uint256) -> Option<Self> {
-        let finished =
-        if input.block_height < current_final_height {
+        let finished = if input.block_height < current_final_height {
             true
-        } else { 
-            current_eth_height.clone() - input.block_height.clone() > FINALITY_DELAY.into()
+        } else {
+            current_eth_height.clone() - input.block_height.clone() > finality_delay
         };
->>>>>>> 8bf2285f
         // height at which Gravity will see this tx
-        let confirm_height = input.block_height.clone() + finality_delay.into();
+        let confirm_height = input.block_height.clone() + eth_block_time.clone();
         let blocks_until_confirmed: Uint256 = if finished {
             0u8.into()
         } else {
@@ -418,7 +412,7 @@
                 block_height: input.block_height,
                 confirmed: finished,
                 blocks_until_confirmed: blocks_until_confirmed.clone(),
-                seconds_until_confirmed: blocks_until_confirmed * eth_block_time.into(),
+                seconds_until_confirmed: blocks_until_confirmed * eth_block_time,
             })
         } else {
             None
@@ -448,11 +442,8 @@
     pub signed_logic_calls_window: u64,
     pub unbond_slashing_valsets_window: u64,
     pub valset_reward: Option<Coin>,
-<<<<<<< HEAD
+    pub min_chain_fee_basis_points: u64,
     pub evm_chain_params: Vec<InternalEvmChainGravityParams>,
-=======
-    pub min_chain_fee_basis_points: u64,
->>>>>>> 8bf2285f
 }
 
 impl From<GravityParams> for InternalGravityParams {
@@ -568,12 +559,13 @@
 
     let mut deposit_events = Vec::new();
     for d in deposits {
-<<<<<<< HEAD
-        let d =
-            DepositWithMetadata::convert(d, latest_block.clone(), finality_delay, eth_block_time);
-=======
-        let d = DepositWithMetadata::convert(d, latest_block.clone(), latest_finalized_block.clone());
->>>>>>> 8bf2285f
+        let d = DepositWithMetadata::convert(
+            d,
+            latest_block.clone(),
+            latest_finalized_block.clone(),
+            finality_delay.into(),
+            eth_block_time.into(),
+        );
         if let Some(d) = d {
             deposit_events.push(d);
         }
