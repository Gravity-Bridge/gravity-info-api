--- conflicted
+++ resolved
@@ -10,7 +10,6 @@
   ButtonGroup,
   Button,
   Table,
-<<<<<<< HEAD
   Container,
   Col,
   Row
@@ -29,10 +28,6 @@
   EvmChainConfig
 } from './types';
 
-=======
-} from "reactstrap";
-import { Attestation, BatchFees, BatchTransaction, ChainTotalSupplyNumbers, Erc20Metadata, EthInfo, GravityInfo, DepositWithMetadata, TransactionBatch, VolumeInfo } from './types';
->>>>>>> 8bf2285f
 // 5 seconds
 const UPDATE_TIME = 5000;
 const DENOM = 'uoraib';
@@ -154,23 +149,14 @@
     typeof volumeInfo === 'string'
   ) {
     return (
-<<<<<<< HEAD
       <Container className="App" fluid>
-        <Spinner color="danger" type="grow">
-=======
-      <div className="App-header" style={{ display: "flex", flexWrap: "wrap" }}>
-        <Spinner
-          color="primary"
-          type="grow"
-        >
->>>>>>> 8bf2285f
+        <Spinner color="primary" type="grow">
           Loading...
         </Spinner>
       </Container>
     );
   }
 
-<<<<<<< HEAD
   const getScanBase = (evmChainPrefix?: string): string => {
     switch (evmChainPrefix) {
       case 'oraib':
@@ -179,52 +165,6 @@
         return 'https://etherscan.io';
     }
   };
-=======
-  let bridge_address = gravityBridgeInfo.params.bridge_ethereum_address;
-  let etherscanBase = "https://etherscan.io/address/"
-  let etherscanBlockBase = "https://etherscan.io/block/"
-  let etherscanLink = etherscanBase + bridge_address;
-
-  return (
-    <div className="App-header" style={{ display: "flex", flexWrap: "wrap" }}>
-      <div style={{ padding: 5 }}>
-        <Card className="ParametersCard" style={{ borderRadius: 8, padding: 20 }}>
-          <CardBody>
-            <CardTitle tag="h1">
-              Transaction Queue
-            </CardTitle>
-            <CardSubtitle
-              style={{ fontSize: 15 }}
-            >These transactions are not yet in batches, a batch will be reqested when the fee amount exceeds the cost to execute on Ethereum</CardSubtitle>
-            <Table
-              style={{ borderSpacing: 10, fontSize: 15, color: 'white' }}
-            >
-              <thead>
-                <tr>
-                  <th>
-                    Token
-                  </th>
-                  <th>
-                    Num Transactions
-                  </th>
-                  <th>
-                    Total Fees
-                  </th>
-                </tr>
-              </thead>
-              <tbody>
-                {
-                  gravityBridgeInfo.pending_tx.map((batchFees: BatchFees) => (<tr>
-                    <td>
-                      {getMetadataFromList(batchFees.token, erc20Metadata)?.symbol}
-                    </td>
-                    <td>
-                      {batchFees.tx_count}
-                    </td>
-                    <td>
-                      {amountToFraction(batchFees.token, batchFees.total_fees, erc20Metadata)}
-                    </td>
->>>>>>> 8bf2285f
 
   const evmChainParam = gravityBridgeInfo.params.evm_chain_params.find(
     (p) => p.evm_chain_prefix === evmChainPrefix
@@ -235,7 +175,6 @@
   const etherscanBlockBase = `${baseScanUrl}/block/`;
   const etherscanLink = etherscanBase + bridge_address;
 
-<<<<<<< HEAD
   return (
     <Container className="App" fluid>
       <Row>
@@ -245,7 +184,7 @@
             style={{ borderRadius: 8, padding: 20 }}
           >
             <CardBody>
-              <CardTitle tag="h4">Evm chains</CardTitle>
+              <CardTitle tag="h1">Evm chains</CardTitle>
               <ButtonGroup size="sm">
                 {evmChainConfigs.map((evmChainConfig) => (
                   <Button
@@ -257,30 +196,6 @@
                     onClick={() => {
                       setEvmChainPrefix(evmChainConfig.prefix);
                     }}
-=======
-              </tbody>
-            </Table>
-          </CardBody>
-        </Card>
-      </div>
-      <div style={{ padding: 5 }}>
-        <Card className="ParametersCard" style={{ borderRadius: 8, padding: 20 }}>
-          <CardBody>
-            <CardTitle tag="h1">
-              Batch Queue
-            </CardTitle>
-            <CardSubtitle
-              style={{ fontSize: 15 }}
-            >These transactions are in batches and waiting to be relayed to Ethereum</CardSubtitle>
-            {
-              getNotExecutedBatches(gravityBridgeInfo, ethBridgeInfo).map((batch: TransactionBatch) => (<Card style={{ border: 'none' }}>
-                <CardBody className="ParametersCard">
-                  <CardTitle tag="h5"> Batch #{batch.nonce}  {getMetadataFromList(batch.token_contract, erc20Metadata)?.symbol}</CardTitle>
-                  <div style={{ fontSize: 15 }}>Total Fees: {amountToFraction(batch.token_contract, batch.total_fee.amount, erc20Metadata)}</div>
-                  <div style={{ fontSize: 15 }}>Timeout: <a href={etherscanBlockBase + batch.batch_timeout}>{batch.batch_timeout}</a></div>
-                  <Table
-                    style={{ borderSpacing: 10, fontSize: 15, color: 'white' }}
->>>>>>> 8bf2285f
                   >
                     {evmChainConfig.prefix}
                   </Button>
@@ -289,13 +204,12 @@
             </CardBody>
           </Card>
 
-<<<<<<< HEAD
           <Card
             className="ParametersCard"
             style={{ borderRadius: 8, padding: 20 }}
           >
             <CardBody>
-              <CardTitle tag="h4">Incoming transactions</CardTitle>
+              <CardTitle tag="h1">Incoming transactions</CardTitle>
               <Table
                 dark
                 borderless
@@ -363,7 +277,7 @@
             style={{ borderRadius: 8, padding: 25 }}
           >
             <CardBody>
-              <CardTitle tag="h4">Gravity Volume</CardTitle>
+              <CardTitle tag="h1">Gravity Volume</CardTitle>
               <div>
                 Daily Volume ${(volumeInfo.daily_volume / 10 ** 6).toFixed(2)}M
               </div>
@@ -395,7 +309,7 @@
             style={{ borderRadius: 8, padding: 20 }}
           >
             <CardBody>
-              <CardTitle tag="h4">Transaction Queue</CardTitle>
+              <CardTitle tag="h1">Transaction Queue</CardTitle>
               <CardSubtitle>
                 These transactions are not yet in batches, a batch will be
                 reqested when the fee amount exceeds the cost to execute on
@@ -440,69 +354,13 @@
               </Table>
             </CardBody>
           </Card>
-=======
-                    </tbody>
-                  </Table>
-                </CardBody>
-              </Card>))
-            }
-          </CardBody>
-        </Card>
-      </div>
-      <div style={{ padding: 5 }}>
-        <Card className="ParametersCard" style={{ borderRadius: 8, padding: 20 }}>
-          <CardBody>
-            <CardTitle tag="h1">
-              Incoming transactions
-            </CardTitle>
-            <Table
-              style={{ borderSpacing: 10, fontSize: 15, color: 'white' }}
-            >
-              <thead>
-                <tr>
-                  <th>
-                    Token
-                  </th>
-                  <th>
-                    Value
-                  </th>
-                  <th>
-                    Source
-                  </th>
-                  <th>
-                    Destination
-                  </th>
-                  <th>
-                    Status
-                  </th>
-                </tr>
-              </thead>
-              <tbody>
-                {
-                  ethBridgeInfo.deposit_events.map((sendToCosmos: DepositWithMetadata) => (<tr>
-                    <td>
-                      {getMetadataFromList(sendToCosmos.erc20, erc20Metadata)?.symbol}
-                    </td>
-                    <td>
-                      {amountToFraction(sendToCosmos.erc20, sendToCosmos.amount, erc20Metadata)}
-                    </td>
-                    <td>
-                      <a href={etherscanBase + sendToCosmos.sender}>{sendToCosmos.sender}</a>
-                    </td>
-                    <td>
-                      <a href={cosmosAddressToExplorerLink(sendToCosmos.destination)}>{sendToCosmos.destination}</a>
-                    </td>
-                    <td>
-                      {printTxStatus(sendToCosmos, gravityBridgeInfo.attestations)}
-                    </td>
->>>>>>> 8bf2285f
 
           <Card
             className="ParametersCard"
             style={{ borderRadius: 8, padding: 20 }}
           >
             <CardBody>
-              <CardTitle tag="h4">Batch Queue</CardTitle>
+              <CardTitle tag="h1">Batch Queue</CardTitle>
               <CardSubtitle>
                 These transactions are in batches and waiting to be relayed to
                 Ethereum
@@ -592,13 +450,12 @@
             </CardBody>
           </Card>
 
-<<<<<<< HEAD
           <Card
             className="ParametersCard"
             style={{ borderRadius: 8, padding: 25 }}
           >
             <CardBody>
-              <CardTitle tag="h4">Current Gravity Parameters</CardTitle>
+              <CardTitle tag="h1">Current Gravity Parameters</CardTitle>
               <div>
                 Ethereum Contract Address:{' '}
                 <a href={etherscanLink}>{bridge_address}</a>
@@ -619,7 +476,7 @@
             style={{ borderRadius: 8, padding: 25 }}
           >
             <CardBody>
-              <CardTitle tag="h4">Gravity Supply Info</CardTitle>
+              <CardTitle tag="h1">Gravity Supply Info</CardTitle>
               <div>
                 Total Supply: {(supplyInfo.total_supply / 10 ** 12).toFixed(2)}M{' '}
                 {DENOM}
@@ -661,58 +518,6 @@
         </Col>
       </Row>
     </Container>
-=======
-              </tbody>
-            </Table>
-          </CardBody>
-        </Card>
-      </div>
-      <div style={{ padding: 5 }}>
-        <Card className="ParametersCard" style={{ borderRadius: 8, padding: 25 }}>
-          <CardBody>
-            <CardTitle tag="h1">
-              Gravity Volume
-            </CardTitle>
-            <div style={{ fontSize: 15 }}>Daily Volume ${(volumeInfo.daily_volume / 10 ** 6).toFixed(2)}M</div>
-            <div style={{ fontSize: 15 }}>Daily Inflow ${(volumeInfo.daily_inflow / 10 ** 6).toFixed(2)}M</div>
-            <div style={{ fontSize: 15 }}>Daily Outflow ${(volumeInfo.daily_outflow / 10 ** 6).toFixed(2)}M</div>
-            <div style={{ fontSize: 15 }}>Weekly Volume ${(volumeInfo.weekly_volume / 10 ** 6).toFixed(2)}M</div>
-            <div style={{ fontSize: 15 }}>Weekly Inflow ${(volumeInfo.weekly_inflow / 10 ** 6).toFixed(2)}M</div>
-            <div style={{ fontSize: 15 }}>Weekly Outflow ${(volumeInfo.weekly_outflow / 10 ** 6).toFixed(2)}M</div>
-          </CardBody>
-        </Card>
-      </div>
-      <div style={{ padding: 5 }}>
-        <Card className="ParametersCard" style={{ borderRadius: 8, padding: 25 }}>
-          <CardBody>
-            <CardTitle tag="h1">
-              Gravity Supply Info
-            </CardTitle>
-            <div style={{ fontSize: 15 }}>Total Supply: {(supplyInfo.total_supply / 10 ** 12).toFixed(2)}M Graviton</div>
-            <div style={{ fontSize: 15 }}>Community Pool: {(supplyInfo.community_pool / 10 ** 12).toFixed(2)}M Graviton</div>
-            <div style={{ fontSize: 15 }}>Liquid (Not Vesting): {(supplyInfo.total_liquid_supply / 10 ** 12).toFixed(2)}M Graviton</div>
-            <div style={{ fontSize: 15 }}>Liquid (Not Vesting) and staked: {(supplyInfo.total_nonvesting_staked / 10 ** 12).toFixed(2)}M Graviton</div>
-            <div style={{ fontSize: 15 }}>Unclaimed staking rewards: {(supplyInfo.total_unclaimed_rewards / 10 ** 12).toFixed(2)}M Graviton</div>
-            <div style={{ fontSize: 15 }}>Unvested: {(supplyInfo.total_vesting / 10 ** 12).toFixed(2)}M Graviton</div>
-            <div style={{ fontSize: 15 }}>Unvested Staked: {(supplyInfo.total_vesting_staked / 10 ** 12).toFixed(2)}M Graviton</div>
-            <div style={{ fontSize: 15 }}>Vested: {(supplyInfo.total_vested / 10 ** 12).toFixed(2)}M Graviton</div>
-          </CardBody>
-        </Card>
-      </div>
-      <div style={{ padding: 5 }}>
-        <Card className="ParametersCard" style={{ borderRadius: 8, padding: 25 }}>
-          <CardBody>
-            <CardTitle tag="h1">
-              Current Gravity Parameters
-            </CardTitle>
-            <div style={{ fontSize: 15 }}>Ethereum Contract Address: <a href={etherscanLink}>{bridge_address}</a></div>
-            <div style={{ fontSize: 15 }}>Bridge Active: {String(gravityBridgeInfo.params.bridge_active)}</div>
-            <div style={{ fontSize: 15 }}>Target Batch Timeout: {(gravityBridgeInfo.params.target_batch_timeout / 1000) / (60 * 60)} hours</div>
-          </CardBody>
-        </Card>
-      </div>
-    </div >
->>>>>>> 8bf2285f
   );
 }
 
@@ -807,15 +612,10 @@
 // takes a send to Cosmos event and determines its status
 function printTxStatus(event: DepositWithMetadata, events: Array<Attestation>) {
   if (event.confirmed) {
-<<<<<<< HEAD
     return 'Complete';
-=======
-    return "Complete"
->>>>>>> 8bf2285f
   } else {
     return 'Pending ' + event.seconds_until_confirmed + 's';
   }
 }
 
-
 export default App;